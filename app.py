--- conflicted
+++ resolved
@@ -8,15 +8,12 @@
 from datetime import datetime
 import matplotlib.pyplot as plt
 import time
-<<<<<<< HEAD
 from face_capture import show_face_capture_page
 from dataset_preprocessing import show_dataset_preprocessing_page
 from ethnicity_detection import show_ethnicity_detection_page
 from gender_recognition import show_gender_recognition_page
 from emotion_recognition import show_emotion_recognition_page
-=======
 from face_similarity import FaceSimilarity
->>>>>>> b93e4046
 
 # Set page config
 st.set_page_config(
@@ -27,10 +24,8 @@
 
 # Sidebar navigation
 st.sidebar.title("Navigation")
-<<<<<<< HEAD
+
 page = st.sidebar.radio("Go to", ["Capture Faces", "Preprocess Dataset", "Ethnicity Detection", "Gender Recognition", "Emotion Recognition"])
-=======
-page = st.sidebar.radio("Go to", ["Capture Faces", "Preprocess Dataset", "Face Similarity"])
 
 class FacePreprocessor:
     def __init__(self, input_dataset_path, output_dataset_path, metadata_path):
@@ -253,11 +248,9 @@
         
         plt.tight_layout()
         return fig
->>>>>>> b93e4046
 
 # Show selected page
 if page == "Capture Faces":
-<<<<<<< HEAD
     show_face_capture_page()
 elif page == "Preprocess Dataset":
     show_dataset_preprocessing_page()
@@ -267,7 +260,6 @@
     show_gender_recognition_page()
 elif page == "Emotion Recognition":
     show_emotion_recognition_page()
-=======
     # Title and description
     st.title("👤 Add New Faces to Dataset")
     st.markdown("""
@@ -587,5 +579,4 @@
     2. Adjust the target face size and augmentation options as needed
     3. Click 'Process Dataset' to start the preprocessing
     4. Use the visualization section to see how the processing affects individual images
-    """)
->>>>>>> b93e4046
+    """)